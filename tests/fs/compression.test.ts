import { createReadStream, createWriteStream } from "node:fs";
import * as fs from "node:fs/promises";
import * as os from "node:os";
import * as path from "node:path";

import { pipeline } from "node:stream/promises";
import { createGunzip, createGzip } from "node:zlib";
import { afterEach, beforeEach, describe, expect, it } from "vitest";
import { packTar, unpackTar } from "../../src/fs";

describe("fs compression", () => {
	let tmpDir: string;

	beforeEach(async () => {
		tmpDir = await fs.mkdtemp(
			path.join(os.tmpdir(), "modern-tar-fs-compression-test-"),
		);
	});

	afterEach(async () => {
		await fs.rm(tmpDir, { recursive: true, force: true });
	});

	describe("gzip compression", () => {
		it("compresses and decompresses a simple directory", async () => {
			// Create test files
			const sourceDir = path.join(tmpDir, "source");
			const compressedFile = path.join(tmpDir, "archive.tar.gz");
			const extractDir = path.join(tmpDir, "extracted");

			await fs.mkdir(sourceDir, { recursive: true });
			await fs.writeFile(path.join(sourceDir, "file1.txt"), "Hello, world!");
			await fs.writeFile(
				path.join(sourceDir, "file2.txt"),
				"This is another file.",
			);
			await fs.mkdir(path.join(sourceDir, "subdir"));
			await fs.writeFile(
				path.join(sourceDir, "subdir", "file3.txt"),
				"Nested file content.",
			);

			// Pack and compress
			const packStream = packTar(sourceDir);
			const gzipStream = createGzip();
			const writeStream = createWriteStream(compressedFile);

			await pipeline(packStream, gzipStream, writeStream);

			// Verify compressed file exists and has reasonable size
			const stats = await fs.stat(compressedFile);
			expect(stats.size).toBeGreaterThan(0);
			expect(stats.size).toBeLessThan(1000); // Should be well compressed

			// Decompress and extract
			const readStream = createReadStream(compressedFile);
			const gunzipStream = createGunzip();
			const extractStream = unpackTar(extractDir);

			await pipeline(readStream, gunzipStream, extractStream);

			// Verify extracted files
			const extractedFiles = await fs.readdir(extractDir);
			expect(extractedFiles).toContain("file1.txt");
			expect(extractedFiles).toContain("file2.txt");
			expect(extractedFiles).toContain("subdir");

			const file1Content = await fs.readFile(
				path.join(extractDir, "file1.txt"),
				"utf-8",
			);
			expect(file1Content).toBe("Hello, world!");

			const file2Content = await fs.readFile(
				path.join(extractDir, "file2.txt"),
				"utf-8",
			);
			expect(file2Content).toBe("This is another file.");

			const subdirFiles = await fs.readdir(path.join(extractDir, "subdir"));
			expect(subdirFiles).toContain("file3.txt");

			const file3Content = await fs.readFile(
				path.join(extractDir, "subdir", "file3.txt"),
				"utf-8",
			);
			expect(file3Content).toBe("Nested file content.");
		});

		it("handles large files with compression", async () => {
			const sourceDir = path.join(tmpDir, "large-source");
			const compressedFile = path.join(tmpDir, "large-archive.tar.gz");
			const extractDir = path.join(tmpDir, "large-extracted");

			await fs.mkdir(sourceDir, { recursive: true });

			// Create a large file (1MB)
			const largeContent = "A".repeat(1024 * 1024);
			await fs.writeFile(path.join(sourceDir, "large.txt"), largeContent);

			// Create many small files
			for (let i = 0; i < 100; i++) {
				await fs.writeFile(
					path.join(sourceDir, `small${i}.txt`),
					`Content of file ${i}`,
				);
			}

			// Pack and compress
			const packStream = packTar(sourceDir);
			const gzipStream = createGzip();
			const writeStream = createWriteStream(compressedFile);

			await pipeline(packStream, gzipStream, writeStream);

			// Verify compression effectiveness
			const originalSize = (await fs.stat(path.join(sourceDir, "large.txt")))
				.size;
			const compressedSize = (await fs.stat(compressedFile)).size;
			expect(compressedSize).toBeLessThan(originalSize * 0.1); // Should compress well

			// Decompress and extract
			const readStream = createReadStream(compressedFile);
			const gunzipStream = createGunzip();
			const extractStream = unpackTar(extractDir);

			await pipeline(readStream, gunzipStream, extractStream);

			// Verify extracted content
			const extractedLargeContent = await fs.readFile(
				path.join(extractDir, "large.txt"),
				"utf-8",
			);
			expect(extractedLargeContent).toBe(largeContent);

			// Verify all small files
			for (let i = 0; i < 100; i++) {
				const smallContent = await fs.readFile(
					path.join(extractDir, `small${i}.txt`),
					"utf-8",
				);
				expect(smallContent).toBe(`Content of file ${i}`);
			}
		});

		it("preserves file permissions and timestamps through compression", async () => {
			const sourceDir = path.join(tmpDir, "perms-source");
			const compressedFile = path.join(tmpDir, "perms-archive.tar.gz");
			const extractDir = path.join(tmpDir, "perms-extracted");

			await fs.mkdir(sourceDir, { recursive: true });

			// Create files with different permissions
			await fs.writeFile(
				path.join(sourceDir, "executable.sh"),
				"#!/bin/bash\n",
			);
			await fs.chmod(path.join(sourceDir, "executable.sh"), 0o755);

			await fs.writeFile(path.join(sourceDir, "readonly.txt"), "read only");
			await fs.chmod(path.join(sourceDir, "readonly.txt"), 0o444);

			await fs.writeFile(path.join(sourceDir, "normal.txt"), "normal file");
			await fs.chmod(path.join(sourceDir, "normal.txt"), 0o644);

			// Set specific timestamps
			const testTime = new Date("2023-01-01T12:00:00Z");
			await fs.utimes(
				path.join(sourceDir, "executable.sh"),
				testTime,
				testTime,
			);

			// Pack and compress
			const packStream = packTar(sourceDir);
			const gzipStream = createGzip();
			const writeStream = createWriteStream(compressedFile);

			await pipeline(packStream, gzipStream, writeStream);

			// Decompress and extract
			const readStream = createReadStream(compressedFile);
			const gunzipStream = createGunzip();
			const extractStream = unpackTar(extractDir);

			await pipeline(readStream, gunzipStream, extractStream);

			// Verify permissions (on non-Windows platforms)
			if (process.platform !== "win32") {
				const execStats = await fs.stat(path.join(extractDir, "executable.sh"));
				expect(execStats.mode & 0o777).toBe(0o755);

				const readonlyStats = await fs.stat(
					path.join(extractDir, "readonly.txt"),
				);
				expect(readonlyStats.mode & 0o777).toBe(0o444);

				const normalStats = await fs.stat(path.join(extractDir, "normal.txt"));
				expect(normalStats.mode & 0o777).toBe(0o644);
			}

			// Verify content
			const execContent = await fs.readFile(
				path.join(extractDir, "executable.sh"),
				"utf-8",
			);
			expect(execContent).toBe("#!/bin/bash\n");
		});
	});

	describe("error handling", () => {
		it("handles stream destruction without TransformStream errors", async () => {
			const extractDir = path.join(tmpDir, "extract-test");
			const unpackStream = unpackTar(extractDir, {
				filter: () => true,
				map: (header) => ({ ...header, name: `processed-${header.name}` }),
			});

			const testData = Buffer.from("test data");
			unpackStream.write(testData);

			const errors: Error[] = [];
			unpackStream.on("error", (err: Error) => {
				errors.push(err);
			});

			unpackStream.destroy(new Error("Simulated processing error"));

			// Wait for stream to close
			await new Promise((resolve) => {
				unpackStream.on("close", resolve);
			});

			for (const error of errors) {
				expect(error.message).not.toContain(
					"Invalid state: TransformStream has been terminated",
				);
			}
		});

		it("handles stream destruction during processing", async () => {
<<<<<<< HEAD
			const extractDir = path.join(tmpDir, "extract-test");
			const unpackStream = unpackTar(extractDir, {
				filter: () => true,
				map: (header) => ({ ...header, name: `processed-${header.name}` }),
			});

			// Write some data and immediately destroy to trigger race condition
			const testData = Buffer.from("test data");
			unpackStream.write(testData);

			const errors: Error[] = [];
			unpackStream.on("error", (err: Error) => {
				errors.push(err);
			});

			unpackStream.destroy(new Error("Test destruction"));

			// Wait for stream to close
			await new Promise((resolve) => {
				unpackStream.on("close", resolve);
			});

			for (const error of errors) {
				expect(error.message).not.toContain(
					"Invalid state: TransformStream has been terminated"
=======
			const sourceDir = path.join(tmpDir, "test-source");
			const extractDir = path.join(tmpDir, "extract-test");

			await fs.mkdir(sourceDir, { recursive: true });
			await fs.writeFile(path.join(sourceDir, "test.txt"), "test content");

			// Create a valid archive
			const validTarballPath = path.join(tmpDir, "valid.tar.gz");
			await pipeline(
				packTar(sourceDir),
				createGzip(),
				createWriteStream(validTarballPath),
			);

			const readStream = createReadStream(validTarballPath);
			const gunzipStream = createGunzip();
			const unpackStream = unpackTar(extractDir, {
				filter: () => true,
				map: (header) => ({ ...header, name: `processed-${header.name}` }),
			});

			// Start the pipeline and then destroy the unpack stream
			const pipelinePromise = pipeline(readStream, gunzipStream, unpackStream);

			// Destroy the stream to trigger the race condition scenario
			setTimeout(() => {
				unpackStream.destroy(new Error("Test destruction"));
			}, 5);

			try {
				await pipelinePromise;
			} catch (err: unknown) {
				expect(err).toBeInstanceOf(Error);
				const errorMessage = (err as Error).message;

				expect(errorMessage).not.toContain(
					"Invalid state: TransformStream has been terminated",
>>>>>>> 734436ea
				);
			}
		});

		it("handles compression errors gracefully", async () => {
			// Test that compression works normally
			const sourceDir = path.join(tmpDir, "normal-source");
			const compressedFile = path.join(tmpDir, "normal.tar.gz");

			await fs.mkdir(sourceDir, { recursive: true });
			await fs.writeFile(path.join(sourceDir, "test.txt"), "test content");

			const packStream = packTar(sourceDir);
			const gzipStream = createGzip();
			const writeStream = createWriteStream(compressedFile);

			// Should complete successfully
			await expect(
				pipeline(packStream, gzipStream, writeStream),
			).resolves.toBeUndefined();

			// Verify file was created
			const stats = await fs.stat(compressedFile);
			expect(stats.size).toBeGreaterThan(0);
		});

		it("handles extraction errors gracefully", async () => {
			const sourceDir = path.join(tmpDir, "valid-source");
			const compressedFile = path.join(tmpDir, "valid-archive.tar.gz");
			const extractDir = path.join(tmpDir, "valid-extract");

			await fs.mkdir(sourceDir, { recursive: true });
			await fs.writeFile(path.join(sourceDir, "test.txt"), "test content");

			// Create valid archive
			const packStream = packTar(sourceDir);
			const gzipStream = createGzip();
			const writeStream = createWriteStream(compressedFile);

			await pipeline(packStream, gzipStream, writeStream);

			// Extract successfully to valid directory
			const readStream = createReadStream(compressedFile);
			const gunzipStream = createGunzip();
			const extractStream = unpackTar(extractDir);

			await expect(
				pipeline(readStream, gunzipStream, extractStream),
			).resolves.toBeUndefined();

			// Verify extraction worked
			const extractedContent = await fs.readFile(
				path.join(extractDir, "test.txt"),
				"utf-8",
			);
			expect(extractedContent).toBe("test content");
		});
	});
});<|MERGE_RESOLUTION|>--- conflicted
+++ resolved
@@ -216,6 +216,7 @@
 				map: (header) => ({ ...header, name: `processed-${header.name}` }),
 			});
 
+			// Write some data and immediately destroy
 			const testData = Buffer.from("test data");
 			unpackStream.write(testData);
 
@@ -233,13 +234,12 @@
 
 			for (const error of errors) {
 				expect(error.message).not.toContain(
-					"Invalid state: TransformStream has been terminated",
+					"Invalid state: TransformStream has been terminated"
 				);
 			}
 		});
 
 		it("handles stream destruction during processing", async () => {
-<<<<<<< HEAD
 			const extractDir = path.join(tmpDir, "extract-test");
 			const unpackStream = unpackTar(extractDir, {
 				filter: () => true,
@@ -257,7 +257,6 @@
 
 			unpackStream.destroy(new Error("Test destruction"));
 
-			// Wait for stream to close
 			await new Promise((resolve) => {
 				unpackStream.on("close", resolve);
 			});
@@ -265,45 +264,6 @@
 			for (const error of errors) {
 				expect(error.message).not.toContain(
 					"Invalid state: TransformStream has been terminated"
-=======
-			const sourceDir = path.join(tmpDir, "test-source");
-			const extractDir = path.join(tmpDir, "extract-test");
-
-			await fs.mkdir(sourceDir, { recursive: true });
-			await fs.writeFile(path.join(sourceDir, "test.txt"), "test content");
-
-			// Create a valid archive
-			const validTarballPath = path.join(tmpDir, "valid.tar.gz");
-			await pipeline(
-				packTar(sourceDir),
-				createGzip(),
-				createWriteStream(validTarballPath),
-			);
-
-			const readStream = createReadStream(validTarballPath);
-			const gunzipStream = createGunzip();
-			const unpackStream = unpackTar(extractDir, {
-				filter: () => true,
-				map: (header) => ({ ...header, name: `processed-${header.name}` }),
-			});
-
-			// Start the pipeline and then destroy the unpack stream
-			const pipelinePromise = pipeline(readStream, gunzipStream, unpackStream);
-
-			// Destroy the stream to trigger the race condition scenario
-			setTimeout(() => {
-				unpackStream.destroy(new Error("Test destruction"));
-			}, 5);
-
-			try {
-				await pipelinePromise;
-			} catch (err: unknown) {
-				expect(err).toBeInstanceOf(Error);
-				const errorMessage = (err as Error).message;
-
-				expect(errorMessage).not.toContain(
-					"Invalid state: TransformStream has been terminated",
->>>>>>> 734436ea
 				);
 			}
 		});
